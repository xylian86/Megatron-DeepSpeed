--- conflicted
+++ resolved
@@ -37,12 +37,7 @@
 
     args = get_args()
     config = core_transformer_config_from_args(args)
-<<<<<<< HEAD
-    with deepspeed.zero.Init(
-                             sequence_data_parallel_group=mpu.get_sequence_data_parallel_group(),
-=======
     with deepspeed.zero.Init(sequence_data_parallel_group=mpu.get_sequence_data_parallel_group(),
->>>>>>> c08e2cc2
                              remote_device=None if args.remote_device == 'none' else args.remote_device,
                              config_dict_or_path=args.deepspeed_config,
                              enabled=args.zero_stage == 3,
@@ -135,14 +130,11 @@
     # For DS's sequence parallel
     seq_parallel_world_size = mpu.get_sequence_parallel_world_size() if mpu.sequence_parallel_is_initialized() else 1
     seq_parallel_world_rank = mpu.get_sequence_parallel_rank() if mpu.sequence_parallel_is_initialized() else 0
-<<<<<<< HEAD
 
     # For Megatron's sequence parallel
     if args.sequence_parallel and args.zero_stage != 3:
         seq_parallel_world_size = mpu.get_tensor_model_parallel_world_size()
         seq_parallel_world_rank = mpu.get_tensor_model_parallel_rank()
-=======
->>>>>>> c08e2cc2
     seq_length = tokens.size(1)
 
     assert seq_length % seq_parallel_world_size == 0
@@ -151,17 +143,12 @@
     sub_seq_end = (seq_parallel_world_rank + 1) * sub_seq_length
 
     tokens = tokens[:, sub_seq_start:sub_seq_end]
-<<<<<<< HEAD
     position_ids = position_ids[:, sub_seq_start:sub_seq_end]
     # For Megatron's sequence parallel, labels should not be partitioned
     if args.sequence_parallel and args.zero_stage != 3:
         labels = tokens_[:, 1:].contiguous()
     elif mpu.sequence_parallel_is_initialized():
         labels = labels[:, sub_seq_start:sub_seq_end]
-=======
-    labels = labels[:, sub_seq_start:sub_seq_end]
-    position_ids = position_ids[:, sub_seq_start:sub_seq_end]
->>>>>>> c08e2cc2
 
     return tokens, labels, loss_mask, attention_mask, position_ids
 
