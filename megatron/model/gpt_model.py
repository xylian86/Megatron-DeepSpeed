# Copyright (c) 2023, NVIDIA CORPORATION. All rights reserved.

"""GPT-2 model."""

import torch

from megatron import get_args
from megatron.core import mpu, tensor_parallel, sequence_parallel
from .module import MegatronModule, fp32_to_float16, float16_to_fp32

from .enums import AttnMaskType
from .language_model import parallel_lm_logits
from .language_model import get_language_model
from .utils import init_method_normal
from .utils import scaled_init_method_normal

from megatron.model import LayerNorm
from .language_model import EmbeddingPipe
from .transformer import ParallelTransformerLayerPipe, LMHeadPipe
from deepspeed.pipe import PipelineModule, LayerSpec, TiedLayerSpec

try:
    from apex.normalization import MixedFusedRMSNorm
except ImportError:
    MixedFusedRMSNorm = None

try:         
    from deepspeed.checkpoint import (
        VOCABULARY_PARAMETER_PATTERNS,
        PIPELINE_REPLICATED_PARAMETER_PATTERNS,
        TP_REPLICATED_PARAMETER_PATTERNS,
        PARAMETER_WITH_ROW_PARALLELISM_PATTERNS,
    )
    DS_UNIVERSAL_CHECKPOINT_INFO = True 
except ImportError:
<<<<<<< HEAD
    DS_UNIVERSAL_CHECKPOINT_INFO = False  
=======
    DS_UNIVERSAL_CHECKPOINT_INFO = None 
>>>>>>> ad0e1fd6

def post_language_model_processing(lm_output, labels, logit_weights,
                                   parallel_output,
                                   fp16_lm_cross_entropy):

    # Output. Format [s b h]
    output = parallel_lm_logits(
        lm_output,
        logit_weights,
        parallel_output)

    if labels is None:
        # [s b h] => [b s h]
        return output.transpose(0,1).contiguous()
    else:
        # [b s] => [s b]
        labels = labels.transpose(0,1).contiguous()
        cross_entropy = sequence_parallel.vocab_sequence_parallel_cross_entropy if mpu.get_sequence_parallel_world_size() > 1 \
            else tensor_parallel.vocab_parallel_cross_entropy
        if fp16_lm_cross_entropy:
            assert output.dtype == torch.half
            loss = cross_entropy(output, labels)
        else:
            loss = cross_entropy(output.float(), labels)

        # [s b] => [b, s]
        loss = loss.transpose(0,1).contiguous()
        return loss


class GPTModel(MegatronModule):
    """GPT-2 Language model."""

    def __init__(self,
                 config,
                 num_tokentypes=0,
                 parallel_output=True,
                 pre_process=True,
                 post_process=True,
                 return_moe_loss=True):
        args = get_args()
        super().__init__(config=config, share_embeddings_and_output_weights=not args.untie_embeddings_and_output_weights)

        self.parallel_output = parallel_output
        self.pre_process = pre_process
        self.post_process = post_process
        self.fp16_lm_cross_entropy = args.fp16_lm_cross_entropy
        self.return_moe_loss = return_moe_loss
        self.untie_embeddings_and_output_weights = args.untie_embeddings_and_output_weights

        self.language_model, self._language_model_key = get_language_model(
            config=config,
            num_tokentypes=num_tokentypes,
            add_pooler=False,
            encoder_attn_mask_type=AttnMaskType.causal,
            pre_process=self.pre_process,
            post_process=self.post_process,
            num_experts=args.num_experts)

        if not args.untie_embeddings_and_output_weights:
            self.initialize_word_embeddings()

    def set_input_tensor(self, input_tensor):
        """See megatron.model.transformer.set_input_tensor()"""
        self.language_model.set_input_tensor(input_tensor)

    def forward(self, input_ids, position_ids, attention_mask,
                retriever_input_ids=None,
                retriever_position_ids=None,
                retriever_attn_mask=None,
                labels=None, tokentype_ids=None, inference_params=None,
                curriculum_seqlen=None):
        args = get_args()
        if curriculum_seqlen is not None:
            args.curriculum_seqlen = curriculum_seqlen
            if curriculum_seqlen < input_ids.size()[1]:
                # seqlen-based curriculum learning
                # input_ids, position_ids, labels have size [batch size, seqlen]
                input_ids = input_ids[:, :curriculum_seqlen].contiguous()
                position_ids = position_ids[:, :curriculum_seqlen].contiguous()
                if labels is not None:
                    labels = labels[:, :curriculum_seqlen].contiguous()

                # attention_mask has size [1, 1, seqlen, seqlen]
                attention_mask = attention_mask[:, :, :curriculum_seqlen, :curriculum_seqlen].contiguous()
        else:
            if args.curriculum_learning_legacy:
                # If got a None input, need to reset curriculum_seqlen on user side
                args.curriculum_seqlen = args.seq_length

        lm_output, moe_losses = self.language_model(
            input_ids,
            position_ids,
            attention_mask,
            retriever_input_ids=retriever_input_ids,
            retriever_position_ids=retriever_position_ids,
            retriever_attn_mask=retriever_attn_mask,
            inference_params=inference_params)

        if self.post_process:
            lm_output = post_language_model_processing(
                lm_output, labels,
                self.language_model.output_layer.weight if self.untie_embeddings_and_output_weights else self.shared_embedding_or_output_weight(),
                self.parallel_output,
                self.fp16_lm_cross_entropy)

        return lm_output, moe_losses if self.return_moe_loss else lm_output

    def state_dict_for_save_checkpoint(self, prefix='', keep_vars=False):

        state_dict_ = {}
        language_model_state_dict = self.language_model.state_dict_for_save_checkpoint(
                prefix=prefix, keep_vars=keep_vars)
        # MoE states need to be handled separately by DeepSpeed engine, thus
        # moving them to the top level dictionary
        if "moe_state_dict" in language_model_state_dict:
            for key in list(language_model_state_dict["moe_state_dict"].keys()):
                state_dict_[key] = language_model_state_dict["moe_state_dict"].pop(key)
            del language_model_state_dict["moe_state_dict"]
        state_dict_[self._language_model_key] = language_model_state_dict
        # Save word_embeddings.
        if self.post_process and not self.pre_process and not self.untie_embeddings_and_output_weights:
            state_dict_[self._word_embeddings_for_head_key] \
                = self.word_embeddings.state_dict(prefix=prefix,
                                                  keep_vars=keep_vars)
        return state_dict_

    def load_state_dict(self, state_dict, strict=True):
        """Customized load."""

        # Load word_embeddings.
        if self.post_process and not self.pre_process and not self.untie_embeddings_and_output_weights:
            self.word_embeddings.load_state_dict(
                state_dict[self._word_embeddings_for_head_key], strict=strict)
        # Gather MoE states and move under language model
        moe_state_dict = {}
        for key in list(state_dict.keys()):
            if 'expert' in key and 'moe.gate.wg.weight' not in key:
                moe_state_dict[key] = state_dict.pop(key)
        if self._language_model_key in state_dict:
            state_dict = state_dict[self._language_model_key]
        if len(moe_state_dict) > 0:
            state_dict["moe_state_dict"] = moe_state_dict
        self.language_model.load_state_dict(state_dict, strict=strict)

    def universal_checkpoint_info(self):
        info = dict()
        if DS_UNIVERSAL_CHECKPOINT_INFO:
            # Vocabulary parameters (embeddings) that require special handling due to padding.
            info[VOCABULARY_PARAMETER_PATTERNS] = [
                r"tied_modules.embed.word_embeddings.weight"
            ]

            # Parameter slices that should be averaged not concatenated.
            info[TP_REPLICATED_PARAMETER_PATTERNS] = [
                r"tied_modules.embed.word_embeddings.norm.weight",
                r"tied_modules.embed.word_embeddings.norm.bias",
                r"tied_modules.embed.position_embeddings.weight",
                r"\d+.input_layernorm.weight",
                r"\d+.input_layernorm.bias",
                r"\d+.post_attention_layernorm.weight",
                r"\d+.post_attention_layernorm.bias",
                r"\d+.self_attention.dense.bias",
                r"\d+.mlp.dense_4h_to_h.bias",
                r"\d+.weight",
                r"\d+.bias",
            ]

            # Parameter that are sliced on the row dimension
            info[PARAMETER_WITH_ROW_PARALLELISM_PATTERNS] = [
                r"\d+.mlp.dense_4h_to_h.weight",
                r"\d+.mlp.self_attention.dense.weight",
            ]

        return info
    
def CrossEntropy(output, labels):
    labels, loss_mask = labels[0], labels[1]

    args = get_args()

    # [b s] => [s b]
    labels = labels.transpose(0, 1).contiguous()
    losses = tensor_parallel.vocab_parallel_cross_entropy(output.contiguous().float(), labels)
    # [s b] => [b, s]
    losses = losses.transpose(0, 1).contiguous()
    loss_mask = loss_mask.view(-1)
    loss = torch.sum(losses.view(-1) * loss_mask) / loss_mask.sum()
    return loss


class GPTModelPipe(PipelineModule,MegatronModule):
    """GPT-2 Language model."""

    def __init__(self,
                 config,
                 num_tokentypes=0,
                 parallel_output=True):
        args = get_args()
        self.parallel_output = parallel_output

        if config.init_method is None:
            config.init_method = init_method_normal(config.init_method_std)

        if config.output_layer_init_method is None:
            config.output_layer_init_method = scaled_init_method_normal(config.init_method_std,
                                                                        config.num_layers)

        self.specs = []

        def _to_float16(inputs):
            if args.fp16:
                return fp32_to_float16(inputs, lambda v: v.half())
            elif args.bf16:
                return fp32_to_float16(inputs, lambda v: v.bfloat16())
            else:
                return inputs

        self.specs.append(_to_float16)

        # Embedding layer
        if args.untie_embeddings_and_output_weights:
            self.specs.append(LayerSpec(EmbeddingPipe,
                                        args.hidden_size,
                                        args.padded_vocab_size,
                                        args.max_position_embeddings,
                                        args.hidden_dropout,
                                        config,
                                        num_tokentypes=num_tokentypes,
                                        embedding_weights_in_fp32=args.embedding_weights_in_fp32,))
        else:
            self.specs.append(TiedLayerSpec('embed',
                                            EmbeddingPipe,
                                            args.hidden_size,
                                            args.padded_vocab_size,
                                            args.max_position_embeddings,
                                            args.hidden_dropout,
                                            config,
                                            num_tokentypes=num_tokentypes,
                                            embedding_weights_in_fp32=args.embedding_weights_in_fp32,
                                            tied_weight_attr='word_embeddings_weight'))

        for layer_idx in range(args.num_layers):
            self.specs.append(
                LayerSpec(ParallelTransformerLayerPipe,
                    config,
                    layer_number=layer_idx,
                    self_attn_mask_type=AttnMaskType.causal))

        # Final layernorm after transformer layers
        if args.normalization == 'layernorm':
            self.specs.append(LayerSpec(LayerNorm,
                          args.hidden_size,
                          eps=args.layernorm_epsilon))
        else:
            self.specs.append(LayerSpec(MixedFusedRMSNorm, args.hidden_size, args.layernorm_epsilon))

        def _logits_helper(embedding, lm_output):
            """A wrapper to massage inputs/outputs from pipeline. """
            return parallel_lm_logits(
                lm_output,
                embedding.word_embeddings_weight,
                self.parallel_output)
        if args.untie_embeddings_and_output_weights:
            self.specs.append(
                LayerSpec(LMHeadPipe, args.hidden_size, args.padded_vocab_size, config)
            )
        else:
            self.specs.append(
                TiedLayerSpec('embed',
                              EmbeddingPipe,
                              args.hidden_size,
                              args.padded_vocab_size,
                              args.max_position_embeddings,
                              args.hidden_dropout,
                              config,
                              num_tokentypes=num_tokentypes,
                              embedding_weights_in_fp32=args.embedding_weights_in_fp32,
                              forward_fn=_logits_helper,
                              tied_weight_attr='word_embeddings_weight')
            )

        # Convert to fp32 if needed
        if args.fp16 or args.bf16:
            self.specs.append(float16_to_fp32)

        if args.checkpoint_activations:
            interval = args.checkpoint_num_layers
        elif args.recompute_granularity == "full" and args.recompute_method == 'uniform':
            # deepspeed's pipeline doesn't support the block recompute method
            interval = args.recompute_num_layers
        else:
            interval = 0

        from deepspeed.runtime.pipe.topology import PipeModelDataParallelTopology
        topo = PipeModelDataParallelTopology(num_pp=mpu.get_pipeline_model_parallel_world_size(),
                                             num_mp=mpu.get_tensor_model_parallel_world_size(),
                                             num_dp=mpu.get_data_parallel_world_size())

        super().__init__(layers=self.specs,
                         loss_fn=CrossEntropy,
                         topology=topo,
                         activation_checkpoint_interval=interval,
                         partition_method='type:transformer')

    def universal_checkpoint_info(self):
        info = dict()
        if DS_UNIVERSAL_CHECKPOINT_INFO:
            # Vocabulary parameters (embeddings) that require special handling due to padding.
            info[VOCABULARY_PARAMETER_PATTERNS] = [
                r"tied_modules.embed.word_embeddings.weight"
            ]

            # Replicated (shared) parameters on the pipeline dimension
            info[PIPELINE_REPLICATED_PARAMETER_PATTERNS] = [
                r"tied_modules.embed.word_embeddings.weight",
                r"tied_modules.embed.position_embeddings.weight"
            ]

            # Parameter slices that should be averaged not concatenated.
            info[TP_REPLICATED_PARAMETER_PATTERNS] = [
                r"tied_modules.embed.word_embeddings.norm.weight",
                r"tied_modules.embed.word_embeddings.norm.bias",
                r"tied_modules.embed.position_embeddings.weight",
                r"\d+.input_layernorm.weight",
                r"\d+.input_layernorm.bias",
                r"\d+.post_attention_layernorm.weight",
                r"\d+.post_attention_layernorm.bias",
                r"\d+.self_attention.dense.bias",
                r"\d+.mlp.dense_4h_to_h.bias",
                r"\d+.weight",
                r"\d+.bias",
            ]

            # Parameter that are sliced on the row dimension
            info[PARAMETER_WITH_ROW_PARALLELISM_PATTERNS] = [
                r"\d+.mlp.dense_4h_to_h.weight",
                r"\d+.mlp.self_attention.dense.weight",
            ]

        return info<|MERGE_RESOLUTION|>--- conflicted
+++ resolved
@@ -33,11 +33,8 @@
     )
     DS_UNIVERSAL_CHECKPOINT_INFO = True 
 except ImportError:
-<<<<<<< HEAD
     DS_UNIVERSAL_CHECKPOINT_INFO = False  
-=======
-    DS_UNIVERSAL_CHECKPOINT_INFO = None 
->>>>>>> ad0e1fd6
+
 
 def post_language_model_processing(lm_output, labels, logit_weights,
                                    parallel_output,
