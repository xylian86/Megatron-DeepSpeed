# Copyright (c) 2022, NVIDIA CORPORATION. All rights reserved.

"""BERT model."""

import torch

from megatron import get_args
from megatron.core import tensor_parallel
from megatron.model.enums import AttnMaskType
from megatron.model.language_model import parallel_lm_logits
from megatron.model.language_model import get_language_model
from megatron.model import LayerNorm
from megatron.model.utils import openai_gelu, erf_gelu
from megatron.model.utils import get_linear_layer
from megatron.model.utils import init_method_normal
from megatron.model.utils import scaled_init_method_normal
from .module import MegatronModule


def bert_extended_attention_mask(attention_mask):
    # We create a 3D attention mask from a 2D tensor mask.
    # [b, 1, s]
    attention_mask_b1s = attention_mask.unsqueeze(1)
    # [b, s, 1]
    attention_mask_bs1 = attention_mask.unsqueeze(2)
    # [b, s, s]
    attention_mask_bss = attention_mask_b1s * attention_mask_bs1
    # [b, 1, s, s]
    extended_attention_mask = attention_mask_bss.unsqueeze(1)

    # Convert attention mask to binary:
    extended_attention_mask = (extended_attention_mask < 0.5)

    return extended_attention_mask

def bert_position_ids(token_ids):
    # Create position ids
    seq_length = token_ids.size(1)
    position_ids = torch.arange(seq_length, dtype=torch.long,
                                device=token_ids.device)
    position_ids = position_ids.unsqueeze(0).expand_as(token_ids)

    return position_ids


class BertLMHead(MegatronModule):
    """Masked LM head for Bert

    Arguments:
        config: TransformerConfig object
        mpu_vocab_size: model parallel size of vocabulary.
        hidden_size: hidden size
        parallel_output: whether output logits being distributed or not.
    """

    def __init__(self, mpu_vocab_size, hidden_size, config, parallel_output):
        super().__init__(config=config)

        args = get_args()
        self.bias = torch.nn.Parameter(torch.zeros(mpu_vocab_size))
        tensor_parallel.set_tensor_model_parallel_attributes(self.bias, True, 0, 1)
        self.parallel_output = parallel_output

        self.dense = get_linear_layer(hidden_size, hidden_size, config.init_method)
        setattr(self.dense.weight, 'sequence_parallel', config.sequence_parallel)
        setattr(self.dense.bias, 'sequence_parallel', config.sequence_parallel)

        self.layernorm = LayerNorm(hidden_size,
                                   eps=config.layernorm_epsilon,
                                   sequence_parallel=config.sequence_parallel)
        self.gelu = torch.nn.functional.gelu
        if args.openai_gelu:
            self.gelu = openai_gelu
        elif args.onnx_safe:
            self.gelu = erf_gelu

    def forward(self, hidden_states, word_embeddings_weight):
        hidden_states = self.dense(hidden_states)
        hidden_states = self.gelu(hidden_states)
        hidden_states = self.layernorm(hidden_states)
        output = parallel_lm_logits(hidden_states,
                                    word_embeddings_weight,
                                    self.parallel_output,
                                    bias=self.bias)
        return output


def post_language_model_processing(lm_output, pooled_output,
                                   lm_head, binary_head,
                                   lm_labels,
                                   logit_weights,
                                   fp16_lm_cross_entropy):
    # Output.
    lm_logits = lm_head(
        lm_output, logit_weights)

    binary_logits = None
    if binary_head is not None:
        binary_logits = binary_head(pooled_output)

    if lm_labels is None:
        # [s b h] => [b s h]
        return lm_logits.transpose(0,1).contiguous(), binary_logits
    else:
        # [b s] => [s b]
        lm_labels = lm_labels.transpose(0,1).contiguous()
        # lm_logits : [s, b, h] and lm_labels: [s, b]
        if fp16_lm_cross_entropy:
            assert lm_logits.dtype == torch.half
            lm_loss = tensor_parallel.vocab_parallel_cross_entropy(lm_logits, lm_labels)
        else:
            lm_loss = tensor_parallel.vocab_parallel_cross_entropy(lm_logits.float(),
                                                        lm_labels)
        # [s, b] => [b s]
        lm_loss = lm_loss.transpose(0,1).contiguous()
        return lm_loss, binary_logits


class BertModel(MegatronModule):
    """Bert Language model."""

    def __init__(self,
                 config,
                 num_tokentypes=2,
                 add_binary_head=True,
                 parallel_output=True,
                 pre_process=True,
                 post_process=True):
        super().__init__(config=config)
        args = get_args()

        # TODO this option is not yet implemented in BERT
        assert args.untie_embeddings_and_output_weights is False

        self.fp16_lm_cross_entropy = args.fp16_lm_cross_entropy
        self.add_binary_head = add_binary_head
        self.parallel_output = parallel_output
        self.pre_process = pre_process
        self.post_process = post_process

        self.return_embeddings = args.output_bert_embeddings
        if self.return_embeddings:
            assert self.post_process and self.add_binary_head

        self.language_model, self._language_model_key = get_language_model(
            config=config,
            num_tokentypes=num_tokentypes,
            add_pooler=self.add_binary_head,
            encoder_attn_mask_type=AttnMaskType.padding,
            pre_process=self.pre_process,
            post_process=self.post_process,
            num_experts=args.num_experts,
        )

        self.initialize_word_embeddings()
        if self.post_process:
            self.lm_head = BertLMHead(self.shared_embedding_or_output_weight().size(0), config.hidden_size,
                                      config, parallel_output)
            self._lm_head_key = 'lm_head'
            self.binary_head = None
            if self.add_binary_head:
                self.binary_head = get_linear_layer(config.hidden_size, 2,
                                                    config.init_method)
                self._binary_head_key = 'binary_head'

    def set_input_tensor(self, input_tensor):
        """See megatron.model.transformer.set_input_tensor()"""
        self.language_model.set_input_tensor(input_tensor)

    def forward(self, bert_model_input, attention_mask,
                tokentype_ids=None, lm_labels=None):

        extended_attention_mask = bert_extended_attention_mask(attention_mask)
        input_ids = bert_model_input
        position_ids = bert_position_ids(input_ids)

        lm_output = self.language_model(
            input_ids,
            position_ids,
            extended_attention_mask,
            tokentype_ids=tokentype_ids
        )

<<<<<<< HEAD
=======
        if self.post_process and self.add_binary_head:
            lm_output, pooled_output = lm_output

            # Return pooled output (e.g., when computing Bert embeddings).
            if self.return_embeddings:

                # Sum attention mask.
                embeddings = torch.transpose(lm_output, 0, 1)
                masks = torch.sum(attention_mask, dim=1)

                # Collect masked embeddings.
                output = torch.zeros(
                    size=(embeddings.shape[0], embeddings.shape[2]),
                    dtype=torch.float32,
                    device=torch.cuda.current_device())
                for i, (embedding, mask) in enumerate(zip(embeddings, masks)):
                    output[i, :] = torch.mean(embedding[1: mask - 1], dim=0)

                return output

        else:
            pooled_output = None

>>>>>>> 3316e811
        if self.post_process:
            pooled_output = lm_output[1] if self.add_binary_head else None
            return post_language_model_processing(lm_output[0], pooled_output,
                                                  self.lm_head, self.binary_head,
                                                  lm_labels,
                                                  self.shared_embedding_or_output_weight(),
                                                  self.fp16_lm_cross_entropy)
        return lm_output


    def state_dict_for_save_checkpoint(self, prefix='', keep_vars=False):
        """For easy load when model is combined with other heads,
        add an extra key."""

        state_dict_ = {}
        state_dict_[self._language_model_key] \
            = self.language_model.state_dict_for_save_checkpoint(prefix=prefix,
                                                                 keep_vars=keep_vars)
        if self.post_process:
            state_dict_[self._lm_head_key] \
                = self.lm_head.state_dict_for_save_checkpoint(prefix=prefix,
                                                              keep_vars=keep_vars)
        if self.post_process and self.add_binary_head:
            state_dict_[self._binary_head_key] \
                = self.binary_head.state_dict(prefix=prefix, keep_vars=keep_vars)
        # Save word_embeddings.
        if self.post_process and not self.pre_process:
            state_dict_[self._word_embeddings_for_head_key] \
                = self.word_embeddings.state_dict(prefix=prefix, keep_vars=keep_vars)
        return state_dict_

    def load_state_dict(self, state_dict, strict=True):
        """Customized load."""

        self.language_model.load_state_dict(
            state_dict[self._language_model_key], strict=strict)
        if self.post_process:
            self.lm_head.load_state_dict(
                state_dict[self._lm_head_key], strict=strict)
        if self.post_process and self.add_binary_head:
            self.binary_head.load_state_dict(
                state_dict[self._binary_head_key], strict=strict)
        # Load word_embeddings.
        if self.post_process and not self.pre_process:
            self.word_embeddings.load_state_dict(
                state_dict[self._word_embeddings_for_head_key], strict=strict)<|MERGE_RESOLUTION|>--- conflicted
+++ resolved
@@ -181,8 +181,6 @@
             tokentype_ids=tokentype_ids
         )
 
-<<<<<<< HEAD
-=======
         if self.post_process and self.add_binary_head:
             lm_output, pooled_output = lm_output
 
@@ -206,10 +204,8 @@
         else:
             pooled_output = None
 
->>>>>>> 3316e811
-        if self.post_process:
-            pooled_output = lm_output[1] if self.add_binary_head else None
-            return post_language_model_processing(lm_output[0], pooled_output,
+        if self.post_process:
+            return post_language_model_processing(lm_output, pooled_output,
                                                   self.lm_head, self.binary_head,
                                                   lm_labels,
                                                   self.shared_embedding_or_output_weight(),
