import itertools
import random
import os
import time

import numpy as np
import torch
from torch.utils.data import Dataset

from megatron import get_tokenizer
from megatron import print_rank_0
from megatron import mpu
from megatron.data import helpers


class InverseClozeDataset(Dataset):
    """Dataset containing sentences and their blocks for an inverse cloze task."""
    def __init__(self, name, block_dataset, title_dataset, data_prefix,
                 num_epochs, max_num_samples, max_seq_length,
                 short_seq_prob, seed):
        self.name = name
        self.seed = seed
        self.max_seq_length = max_seq_length
        self.block_dataset = block_dataset
        self.title_dataset = title_dataset
        self.short_seq_prob = short_seq_prob
        self.rng = random.Random(self.seed)

        self.samples_mapping = self.get_samples_mapping(
            data_prefix, num_epochs, max_num_samples)
        tokenizer = get_tokenizer()
        self.vocab_id_list = list(tokenizer.inv_vocab.keys())
        self.vocab_id_to_token_list = tokenizer.inv_vocab
        self.cls_id = tokenizer.cls
        self.sep_id = tokenizer.sep
        self.mask_id = tokenizer.mask
        self.pad_id = tokenizer.pad

    def __len__(self):
        return self.samples_mapping.shape[0]

    def __getitem__(self, idx):
        start_idx, end_idx, doc_idx, block_idx = self.samples_mapping[idx]
        block = [list(self.block_dataset[i]) for i in range(start_idx, end_idx)]
        assert len(block) > 1

        # avoid selecting the first or last sentence to be the query.
        if len(block) == 2:
            rand_sent_idx = int(self.rng.random() > 0.5)
        else:
            rand_sent_idx = self.rng.randint(1, len(block) - 2)

        # keep the query in the context 10% of the time.
        if self.rng.random() < 1:
            query = block[rand_sent_idx].copy()
        else:
            query = block.pop(rand_sent_idx)

        # still need to truncate because blocks are concluded when
        # the sentence lengths have exceeded max_seq_length.
        query = query[:self.max_seq_length - 2]
        block = list(itertools.chain(*block))[:self.max_seq_length - (3 + len(title))]

        query_tokens, query_token_types, query_pad_mask = self.concat_and_pad_tokens(query)
        block_tokens, block_token_types, block_pad_mask = self.concat_and_pad_tokens(block, title)

        sample = {
            'query_tokens': np.array(query_tokens),
            'query_types': np.array(query_token_types),
            'query_pad_mask': np.array(query_pad_mask),
            'block_tokens': np.array(block_tokens),
            'block_types': np.array(block_token_types),
            'block_pad_mask': np.array(block_pad_mask),
<<<<<<< HEAD
            'block_indices': np.array([start_idx, end_idx, doc_idx, block_idx])
=======
            'block_indices': np.array([start_idx, end_idx, doc_idx, block_idx]).astype(np.int64)
>>>>>>> 43d5d84b
        }

        return sample

    def concat_and_pad_tokens(self, tokens, title=None):
        """concat with special tokens and pad sequence to self.max_seq_length"""
        tokens = [self.cls_id] + tokens + [self.sep_id]
        if title is not None:
            tokens += title + [self.sep_id]
        assert len(tokens) <= self.max_seq_length, len(tokens)

        num_pad = self.max_seq_length - len(tokens)
        pad_mask = [0] * len(tokens) + [1] * num_pad
        tokens += [self.pad_id] * num_pad
        token_types = [0] * self.max_seq_length
        return tokens, token_types, pad_mask

    def get_block(self, start_idx, end_idx, doc_idx, block_idx):
        block = [self.context_dataset[i] for i in range(start_idx, end_idx)]
        title = list(self.titles_dataset[int(doc_idx)])

        block = list(itertools.chain(*block))[self.max_seq_length - (3 + len(title))]

    def get_samples_mapping(self, data_prefix, num_epochs, max_num_samples):
        if not num_epochs:
            if not max_num_samples:
                raise ValueError("Need to specify either max_num_samples "
                                 "or num_epochs")
            num_epochs = np.iinfo(np.int32).max - 1
        if not max_num_samples:
            max_num_samples = np.iinfo(np.int64).max - 1

        # Filename of the index mapping
        indexmap_filename = data_prefix
        indexmap_filename += '_{}_indexmap'.format(self.name)
        if num_epochs != (np.iinfo(np.int32).max - 1):
            indexmap_filename += '_{}ep'.format(num_epochs)
        if max_num_samples != (np.iinfo(np.int64).max - 1):
            indexmap_filename += '_{}mns'.format(max_num_samples)
        indexmap_filename += '_{}msl'.format(self.max_seq_length)
        indexmap_filename += '_{}s'.format(self.seed)
        indexmap_filename += '.npy'

        # Build the indexed mapping if not exist.
        if torch.distributed.get_rank() == 0 and \
                not os.path.isfile(indexmap_filename):
            print(' > WARNING: could not find index map file {}, building '
                  'the indices on rank 0 ...'.format(indexmap_filename))

            # Make sure the types match the helpers input types.
            assert self.context_dataset.doc_idx.dtype == np.int64
            assert self.context_dataset.sizes.dtype == np.int32

            # Build samples mapping
            verbose = torch.distributed.get_rank() == 0
            start_time = time.time()
            print_rank_0(' > building samples index mapping for {} ...'.format(
                self.name))
            samples_mapping = helpers.build_blocks_mapping(
                self.context_dataset.doc_idx,
                self.context_dataset.sizes,
                self.titles_dataset.sizes,
                num_epochs,
                max_num_samples,
                self.max_seq_length-3,  # account for added tokens
                self.seed,
                verbose)
            print_rank_0(' > done building samples index mapping')
            np.save(indexmap_filename, samples_mapping, allow_pickle=True)
            print_rank_0(' > saved the index mapping in {}'.format(
                indexmap_filename))
            # Make sure all the ranks have built the mapping
            print_rank_0(' > elapsed time to build and save samples mapping '
                         '(seconds): {:4f}'.format(
                time.time() - start_time))
        # This should be a barrier but nccl barrier assumes
        # device_index=rank which is not the case for model
        # parallel case
        counts = torch.cuda.LongTensor([1])
        torch.distributed.all_reduce(counts, group=mpu.get_data_parallel_group())
        assert counts[0].item() == torch.distributed.get_world_size(
            group=mpu.get_data_parallel_group())

        # Load indexed dataset.
        print_rank_0(' > loading indexed mapping from {}'.format(
            indexmap_filename))
        start_time = time.time()
        samples_mapping = np.load(indexmap_filename, allow_pickle=True)
        print_rank_0('    loaded indexed file in {:3.3f} seconds'.format(
            time.time() - start_time))
        print_rank_0('    total number of samples: {}'.format(
            samples_mapping.shape[0]))

        return samples_mapping<|MERGE_RESOLUTION|>--- conflicted
+++ resolved
@@ -41,6 +41,7 @@
 
     def __getitem__(self, idx):
         start_idx, end_idx, doc_idx, block_idx = self.samples_mapping[idx]
+        title = list(self.title_dataset[int(doc_idx)])
         block = [list(self.block_dataset[i]) for i in range(start_idx, end_idx)]
         assert len(block) > 1
 
@@ -71,11 +72,7 @@
             'block_tokens': np.array(block_tokens),
             'block_types': np.array(block_token_types),
             'block_pad_mask': np.array(block_pad_mask),
-<<<<<<< HEAD
-            'block_indices': np.array([start_idx, end_idx, doc_idx, block_idx])
-=======
             'block_indices': np.array([start_idx, end_idx, doc_idx, block_idx]).astype(np.int64)
->>>>>>> 43d5d84b
         }
 
         return sample
