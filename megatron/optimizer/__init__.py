<<<<<<< HEAD
# coding=utf-8
# Copyright (c) 2020, NVIDIA CORPORATION.  All rights reserved.
#
# Licensed under the Apache License, Version 2.0 (the "License");
# you may not use this file except in compliance with the License.
# You may obtain a copy of the License at
#
#     http://www.apache.org/licenses/LICENSE-2.0
#
# Unless required by applicable law or agreed to in writing, software
# distributed under the License is distributed on an "AS IS" BASIS,
# WITHOUT WARRANTIES OR CONDITIONS OF ANY KIND, either express or implied.
# See the License for the specific language governing permissions and
# limitations under the License.
from deepspeed.accelerator import get_accelerator
if get_accelerator().device_name() == 'cuda':
    from apex.optimizers import FusedAdam as Adam
    from apex.optimizers import FusedSGD as SGD
else:
    from torch.optim import Adam
    from torch.optim import SGD
=======
# Copyright (c) 2022, NVIDIA CORPORATION. All rights reserved.
>>>>>>> 3316e811


from megatron import get_args

from .distrib_optimizer import DistributedOptimizer
from .grad_scaler import ConstantGradScaler, DynamicGradScaler
from .optimizer import Float16OptimizerWithFloat16Params, FP32Optimizer

<<<<<<< HEAD
def _get_params_for_weight_decay_optimization(modules):
    """Divide params into with-weight-decay and without-weight-decay groups.
    Layernorms and baises will have no weight decay but the rest will.
    """
    args = get_args()

    weight_decay_params = {'params': [], 'name' : 'weight_decay_params'}
    no_weight_decay_params = {'params': [], 'weight_decay': 0.0, 'name': 'no_weight_decay_params'}
    
    for module in modules:
        for module_ in module.modules():
            if isinstance(module_, LayerNorm):
                no_weight_decay_params['params'].extend(
                    [p for p in list(module_._parameters.values())
                    if p is not None])
            else:
                weight_decay_params['params'].extend(
                    [p for n, p in list(module_._parameters.items())
                    if p is not None and n != 'bias'])
                no_weight_decay_params['params'].extend(
                    [p for n, p in list(module_._parameters.items())
                    if p is not None and n == 'bias'])
    return weight_decay_params, no_weight_decay_params

def get_megatron_optimizer(model):
    args = get_args()

    # Base optimizer.
    param_groups = _get_params_for_weight_decay_optimization(model)
    if args.create_moe_param_group:
        from deepspeed.moe.utils import is_moe_param, split_params_into_different_moe_groups_for_optimizer
        param_groups = split_params_into_different_moe_groups_for_optimizer(param_groups)
    
    if args.cpu_optimizer:
        assert args.optimizer == 'adam', 'CPU offloading is for Adam'
        if args.cpu_torch_adam:
            cpu_adam_optimizer = torch.optim.AdamW
        else:
            from deepspeed.ops.adam import DeepSpeedCPUAdam
            cpu_adam_optimizer = DeepSpeedCPUAdam
        optimizer = cpu_adam_optimizer(param_groups,
                                       lr=args.lr,
                                       weight_decay=args.weight_decay)
=======

def get_param_groups(modules,
                     no_weight_decay_cond,
                     scale_lr_cond,
                     lr_mult):
    """creates param groups based on weight decay condition (regularized vs non regularized)
       and learning rate scale condition (args.lr vs lr_mult * args.lr)
       scale_lr_cond is used during finetuning where head of the network requires a scaled
       version of the base learning rate. 
    """
    wd_no_scale_lr = []
    wd_scale_lr = []
    no_wd_no_scale_lr = []
    no_wd_scale_lr = []
    for module in modules:
        for name, param in module.named_parameters():
            if not param.requires_grad:
                continue

            if no_weight_decay_cond is not None:
                no_wd = no_weight_decay_cond(name, param)
            else:
                # do not regularize biases nor Norm parameters
                no_wd = name.endswith(".bias") or len(param.shape) == 1

            if scale_lr_cond is not None:
                scale_lr = scale_lr_cond(name, param)
            else:
                scale_lr = False

            if not no_wd and not scale_lr:
                wd_no_scale_lr.append(param)
            elif not no_wd and scale_lr:
                wd_scale_lr.append(param)
            elif no_wd and not scale_lr:
                no_wd_no_scale_lr.append(param)
            else:
                no_wd_scale_lr.append(param)

    param_groups = []
    if len(wd_no_scale_lr):
        param_groups.append({'params': wd_no_scale_lr, 'wd_mult': 1.0, 'lr_mult': 1.0})
    if len(wd_scale_lr):
        param_groups.append({'params': wd_scale_lr, 'wd_mult': 1.0, 'lr_mult': lr_mult})
    if len(no_wd_no_scale_lr):
        param_groups.append({'params': no_wd_no_scale_lr, 'wd_mult': 0.0, 'lr_mult': 1.0})
    if len(no_wd_scale_lr):
        param_groups.append({'params': no_wd_scale_lr, 'wd_mult': 0.0, 'lr_mult': lr_mult})

    return param_groups

def get_megatron_optimizer(model,
                           no_weight_decay_cond=None,
                           scale_lr_cond=None,
                           lr_mult=1.0):
    args = get_args()

    # Base optimizer.
    param_groups = get_param_groups(model,
                                    no_weight_decay_cond,
                                    scale_lr_cond,
                                    lr_mult)

    if args.optimizer == 'adam':
        optimizer = Adam(param_groups,
                         lr=args.lr,
                         weight_decay=args.weight_decay,
                         betas=(args.adam_beta1, args.adam_beta2),
                         eps=args.adam_eps)
    elif args.optimizer == 'sgd':
        optimizer = SGD(param_groups,
                        lr=args.lr,
                        weight_decay=args.weight_decay,
                        momentum=args.sgd_momentum)
>>>>>>> 3316e811
    else:
        if args.optimizer == 'adam':
            optimizer = Adam(param_groups,
                            lr=args.lr,
                            weight_decay=args.weight_decay,
                            betas=(args.adam_beta1, args.adam_beta2),
                            eps=args.adam_eps)
        elif args.optimizer == 'sgd':
            optimizer = SGD(param_groups,
                            lr=args.lr,
                            weight_decay=args.weight_decay,
                            momentum=args.sgd_momentum)
        else:
            raise Exception('{} optimizer is not supported.'.format(
            args.optimizer))

    if args.deepspeed:
        return optimizer

    # Determine whether the params have main-grad field.
    params_have_main_grad = False
    if args.DDP_impl == 'local':
        params_have_main_grad = True

    # Mixed precision optimizer.
    # - Note: both the Float16Optimizer and the DistributedOptimizer inherit
    #   from the MixedPrecisionOptimizer, which manages any optimizer where
    #   the model params and main params are distinct.
    if args.fp16 or args.bf16 or args.use_distributed_optimizer:

        # Grad scaler:
        #    if loss-scale is provided, instantiate the constant scaler.
        #    if we are using fp16 and loss-scale is not present, use a
        #       dynamic scaler.
        #    otherwise we are running in bf16 with no loss-scale so
        #       leave it as None.
        grad_scaler = None

        # Constant loss scale.
        if args.loss_scale:
            grad_scaler = ConstantGradScaler(args.loss_scale)

        # Dynamic loss scale.
        else:
            if args.fp16:
                grad_scaler = DynamicGradScaler(
                    initial_scale=args.initial_loss_scale,
                    min_scale=args.min_loss_scale,
                    growth_factor=2.0,
                    backoff_factor=0.5,
                    growth_interval=args.loss_scale_window,
                    hysteresis=args.hysteresis)

        # Megatron optimizer.
        opt_ty = DistributedOptimizer \
            if args.use_distributed_optimizer else \
            Float16OptimizerWithFloat16Params
        return opt_ty(optimizer,
                      args.clip_grad,
                      args.log_num_zeros_in_grad,
                      params_have_main_grad,
                      args.use_contiguous_buffers_in_local_ddp,
                      args.fp16,
                      args.bf16,
                      args.params_dtype,
                      grad_scaler,
                      model)

    # FP32.
    return FP32Optimizer(optimizer, args.clip_grad,
                         args.log_num_zeros_in_grad,
                         params_have_main_grad,
                         args.use_contiguous_buffers_in_local_ddp,
                         model)<|MERGE_RESOLUTION|>--- conflicted
+++ resolved
@@ -1,18 +1,5 @@
-<<<<<<< HEAD
-# coding=utf-8
-# Copyright (c) 2020, NVIDIA CORPORATION.  All rights reserved.
-#
-# Licensed under the Apache License, Version 2.0 (the "License");
-# you may not use this file except in compliance with the License.
-# You may obtain a copy of the License at
-#
-#     http://www.apache.org/licenses/LICENSE-2.0
-#
-# Unless required by applicable law or agreed to in writing, software
-# distributed under the License is distributed on an "AS IS" BASIS,
-# WITHOUT WARRANTIES OR CONDITIONS OF ANY KIND, either express or implied.
-# See the License for the specific language governing permissions and
-# limitations under the License.
+# Copyright (c) 2022, NVIDIA CORPORATION. All rights reserved.
+
 from deepspeed.accelerator import get_accelerator
 if get_accelerator().device_name() == 'cuda':
     from apex.optimizers import FusedAdam as Adam
@@ -20,10 +7,6 @@
 else:
     from torch.optim import Adam
     from torch.optim import SGD
-=======
-# Copyright (c) 2022, NVIDIA CORPORATION. All rights reserved.
->>>>>>> 3316e811
-
 
 from megatron import get_args
 
@@ -31,51 +14,6 @@
 from .grad_scaler import ConstantGradScaler, DynamicGradScaler
 from .optimizer import Float16OptimizerWithFloat16Params, FP32Optimizer
 
-<<<<<<< HEAD
-def _get_params_for_weight_decay_optimization(modules):
-    """Divide params into with-weight-decay and without-weight-decay groups.
-    Layernorms and baises will have no weight decay but the rest will.
-    """
-    args = get_args()
-
-    weight_decay_params = {'params': [], 'name' : 'weight_decay_params'}
-    no_weight_decay_params = {'params': [], 'weight_decay': 0.0, 'name': 'no_weight_decay_params'}
-    
-    for module in modules:
-        for module_ in module.modules():
-            if isinstance(module_, LayerNorm):
-                no_weight_decay_params['params'].extend(
-                    [p for p in list(module_._parameters.values())
-                    if p is not None])
-            else:
-                weight_decay_params['params'].extend(
-                    [p for n, p in list(module_._parameters.items())
-                    if p is not None and n != 'bias'])
-                no_weight_decay_params['params'].extend(
-                    [p for n, p in list(module_._parameters.items())
-                    if p is not None and n == 'bias'])
-    return weight_decay_params, no_weight_decay_params
-
-def get_megatron_optimizer(model):
-    args = get_args()
-
-    # Base optimizer.
-    param_groups = _get_params_for_weight_decay_optimization(model)
-    if args.create_moe_param_group:
-        from deepspeed.moe.utils import is_moe_param, split_params_into_different_moe_groups_for_optimizer
-        param_groups = split_params_into_different_moe_groups_for_optimizer(param_groups)
-    
-    if args.cpu_optimizer:
-        assert args.optimizer == 'adam', 'CPU offloading is for Adam'
-        if args.cpu_torch_adam:
-            cpu_adam_optimizer = torch.optim.AdamW
-        else:
-            from deepspeed.ops.adam import DeepSpeedCPUAdam
-            cpu_adam_optimizer = DeepSpeedCPUAdam
-        optimizer = cpu_adam_optimizer(param_groups,
-                                       lr=args.lr,
-                                       weight_decay=args.weight_decay)
-=======
 
 def get_param_groups(modules,
                      no_weight_decay_cond,
@@ -138,19 +76,22 @@
                                     no_weight_decay_cond,
                                     scale_lr_cond,
                                     lr_mult)
+    if args.create_moe_param_group:
+        from deepspeed.moe.utils import split_params_into_different_moe_groups_for_optimizer
+        param_groups = split_params_into_different_moe_groups_for_optimizer(param_groups)
 
-    if args.optimizer == 'adam':
-        optimizer = Adam(param_groups,
-                         lr=args.lr,
-                         weight_decay=args.weight_decay,
-                         betas=(args.adam_beta1, args.adam_beta2),
-                         eps=args.adam_eps)
-    elif args.optimizer == 'sgd':
-        optimizer = SGD(param_groups,
-                        lr=args.lr,
-                        weight_decay=args.weight_decay,
-                        momentum=args.sgd_momentum)
->>>>>>> 3316e811
+    if args.cpu_optimizer:
+        assert args.optimizer == 'adam', 'CPU offloading is for Adam'
+        if args.cpu_torch_adam:
+            cpu_adam_optimizer = torch.optim.AdamW
+        else:
+            from deepspeed.ops.adam import DeepSpeedCPUAdam
+            cpu_adam_optimizer = DeepSpeedCPUAdam
+        optimizer = cpu_adam_optimizer(param_groups,
+                                       lr=args.lr,
+                                       weight_decay=args.weight_decay,
+                                       betas=(args.adam_beta1, args.adam_beta2),
+                                       eps=args.adam_eps)
     else:
         if args.optimizer == 'adam':
             optimizer = Adam(param_groups,
